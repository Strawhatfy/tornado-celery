#!/usr/bin/env python
import os
import sys
import re

from setuptools import setup, find_packages


version = re.compile(r'VERSION\s*=\s*\((.*?)\)')


def get_package_version():
    "returns package version without importing it"
    base = os.path.abspath(os.path.dirname(__file__))
    with open(os.path.join(base, "tcelery/__init__.py")) as initf:
        for line in initf:
            m = version.match(line.strip())
            if not m:
                continue
            return ".".join(m.groups()[0].split(", "))

install_requires = ['celery', 'tornado']
dependency_links = []

if sys.version_info[0] >= 3:
    dependency_links.append(
        'https://github.com/renshawbay/pika-python3/archive/python3.zip#egg=pika-python3'
    )
    install_requires.append('pika-python3')
else:
    install_requires.append('pika')

setup(
    name='tornado-celery',
    version=get_package_version(),
    description='Celery integration with Tornado',
    long_description=open('README.rst').read(),
    author='Mher Movsisyan',
    author_email='mher.movsisyan@gmail.com',
    url='https://github.com/mher/tornado-celery',
    license='BSD',
<<<<<<< HEAD
    packages=['tcelery'],
    install_requires=['celery', 'tornado', 'pika'],
=======
    packages=find_packages(),
    install_requires=install_requires,
    dependency_links=dependency_links,
>>>>>>> ce60db95
    entry_points={
        'console_scripts': [
            'tcelery = tcelery.__main__:main',
        ]
    },
)<|MERGE_RESOLUTION|>--- conflicted
+++ resolved
@@ -39,14 +39,8 @@
     author_email='mher.movsisyan@gmail.com',
     url='https://github.com/mher/tornado-celery',
     license='BSD',
-<<<<<<< HEAD
     packages=['tcelery'],
-    install_requires=['celery', 'tornado', 'pika'],
-=======
-    packages=find_packages(),
-    install_requires=install_requires,
     dependency_links=dependency_links,
->>>>>>> ce60db95
     entry_points={
         'console_scripts': [
             'tcelery = tcelery.__main__:main',
